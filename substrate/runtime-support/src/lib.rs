--- conflicted
+++ resolved
@@ -46,19 +46,11 @@
 pub use self::dispatch::{Parameter, Dispatchable, Callable, AuxDispatchable, AuxCallable, IsSubType, IsAuxSubType};
 pub use runtime_io::print;
 
-<<<<<<< HEAD
 
 #[macro_export]
 macro_rules! fail {
 	( $y:expr ) => {{
 		return Err($y);
-=======
-#[macro_export]
-macro_rules! fail {
-	( $y:expr ) => {{
-		$crate::print($y);
-		return;
->>>>>>> 4996c31e
 	}}
 }
 
@@ -68,71 +60,31 @@
 		if !$x {
 			fail!($y);
 		}
-<<<<<<< HEAD
-=======
-	}};
-	($x:expr) => {{
-		if !$x {
-			$crate::print("Bailing! Cannot ensure: ");
-			$crate::print(stringify!($x));
-			return;
-		}
->>>>>>> 4996c31e
 	}}
 }
 
 #[macro_export]
-<<<<<<< HEAD
 #[cfg(feature = "std")]
 macro_rules! assert_noop {
 	( $x:expr , $y:expr ) => {
-		let __h = runtime_io::storage_root();
+		let h = runtime_io::storage_root();
 		assert_err!($x, $y);
-		assert_eq!(__h, runtime_io::storage_root());
-=======
-macro_rules! ensure_unwrap {
-	($x:expr, $y: expr) => {
-		if let Some(v) = $x {
-			v
-		} else {
-			fail!{$y}
-		}
->>>>>>> 4996c31e
-	}
-}
-
-#[macro_export]
-<<<<<<< HEAD
-#[cfg(feature = "std")]
-macro_rules! assert_err {
-	( $x:expr , $y:expr ) => {
-		assert_eq!($x, Err($y));
-=======
-macro_rules! ensure_unwrap_err {
-	($x:expr, $y: expr) => {
-		if let Err(v) = $x {
-			v
-		} else {
-			fail!{$y}
-		}
->>>>>>> 4996c31e
+		assert_eq!(h, runtime_io::storage_root());
 	}
 }
 
 #[macro_export]
 #[cfg(feature = "std")]
-<<<<<<< HEAD
+macro_rules! assert_err {
+	( $x:expr , $y:expr ) => {
+		assert_eq!($x, Err($y));
+	}
+}
+
+#[macro_export]
+#[cfg(feature = "std")]
 macro_rules! assert_ok {
 	( $x:expr ) => {
 		assert!($x.is_ok());
-=======
-macro_rules! assert_noop {
-	( $( $x:tt )* ) => {
-		let h = runtime_io::storage_root();
-		{
-			$( $x )*
-		}
-		assert_eq!(h, runtime_io::storage_root());
->>>>>>> 4996c31e
 	}
 }